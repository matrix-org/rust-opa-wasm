--- conflicted
+++ resolved
@@ -14,24 +14,25 @@
 thiserror = "1.0.31"
 tokio = { version = "1.19.2", features = ["sync", "macros"] }
 tracing = "0.1.35"
-wasmtime = { version = "0.38.1", default-features = false, features = ["async"] }
+wasmtime = { version = "0.38.1", default-features = false, features = [
+  "async",
+] }
 
 # Loader
 tokio-tar = { version = "0.3.0", optional = true }
-async-compression = { version = "0.3.14", optional = true, features = ["tokio", "gzip"] }
+async-compression = { version = "0.3.14", optional = true, features = [
+  "tokio",
+  "gzip",
+] }
 futures-util = { version = "0.3.21", optional = true }
 
 # CLI
 camino = { version = "1.0.9", optional = true }
 clap = { version = "3.2.8", features = ["derive"], optional = true }
 tracing-forest = { version = "0.1.4", optional = true }
-<<<<<<< HEAD
-tracing-subscriber = { version = "0.3.11", features = [
+tracing-subscriber = { version = "0.3.12", features = [
   "env-filter",
 ], optional = true }
-wasmtime = "0.37.0"
-=======
-tracing-subscriber = { version = "0.3.12", features = ["env-filter"], optional = true }
 
 # Builtins
 base64 = { version = "0.13.0", optional = true }
@@ -44,34 +45,19 @@
 sha1 = { version = "0.10.1", optional = true }
 sha2 = { version = "0.10.2", optional = true }
 sprintf = { version = "0.1.2", optional = true }
->>>>>>> 4c6da4c2
 
 uuid = { version = "1", features = ["v4"] }
 
 [dev-dependencies.tokio]
-<<<<<<< HEAD
-version = "1.18.2"
-features = ["macros", "rt", "fs"]
-
-[dev-dependencies]
-flate2 = "1"
-tar = "^0.4.38"
-insta = { version = "1", features = ["redactions"] }
-rstest = "0.15.0"
-
-[features]
-cli = [
-  "clap",
-  "tracing-forest",
-  "tracing-subscriber",
-  "tokio/fs",
-  "tokio/rt-multi-thread",
-=======
 version = "1.19.2"
 features = ["macros", "fs", "rt", "rt-multi-thread"]
 
 [dev-dependencies.wasmtime]
 version = "0.38.1"
+
+[dev-dependencies]
+insta = { version = "1", features = ["redactions"] }
+rstest = "0.15.0"
 
 [features]
 default = ["all-builtins"]
@@ -123,7 +109,6 @@
   "json-builtins",
   "semver-builtins",
   "sprintf-builtins",
->>>>>>> 4c6da4c2
 ]
 
 [[bin]]
